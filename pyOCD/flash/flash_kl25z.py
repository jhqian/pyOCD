--- conflicted
+++ resolved
@@ -82,11 +82,7 @@
 class Flash_kl25z(Flash):
     
     def __init__(self, target):
-<<<<<<< HEAD
         super(Flash_kl25z, self).__init__(target, flash_algo)
-    
-=======
-        Flash.__init__(self, target, flash_algo, memoryMapXML)
 
     def checkSecurityBits(self, address, data):
         #error if security bits have unexpected values
@@ -101,5 +97,4 @@
             if ((data[i+3] != 0xff) or (data[i+4] != 0xff)):
                 return 0
 
-        return 1
->>>>>>> 7ecbdc7c
+        return 1